--- conflicted
+++ resolved
@@ -1,14 +1,7 @@
-use hypertext::{GlobalAttributes, Renderable, html_elements, rsx_move};
-
 use crate::views::nav;
-<<<<<<< HEAD
 use hypertext::{GlobalAttributes, Renderable, html_elements, rsx_move};
 
 pub fn index(selected: &str, page: &impl Renderable) -> impl Renderable {
-=======
-
-pub fn index(selected: &str, page: impl Renderable) -> impl Renderable {
->>>>>>> a857db0e
     rsx_move! {
         <!doctype html>
         <html>
