use hypertext::prelude::*;

#[component]
<<<<<<< HEAD
pub fn nav(selected: String, oob: bool) -> impl Renderable {
    let routes = [("Home", "/"), ("About", "/about"), ("List", "/list")];

    let unselected_class =
        "flex items-center justify-center text-gray-100 w-16 hover:bg-gray-700 p-2";
    let selected_class = format!("{unselected_class} bg-gray-800");

    let class = move |path| {
        if path == &selected {
            selected_class.clone()
        } else {
            unselected_class.to_owned()
        }
    };

=======
pub fn nav<'a>(selected: &'a str, oob: bool) -> impl Renderable {
    let routes = [("Home", "/"), ("About", "/about"), ("List", "/list")];

>>>>>>> 74d1d1dc
    rsx! {
        <nav id="nav" class="text-gray-100 border-b border-b-gray-700" hx-swap-oob=(oob)>
            <ul class="flex flex-row items-center justify-center">
                @for (name, path) in routes {
                    <a
                        href=(path)
                        class={
                            "flex items-center justify-center text-gray-100 w-16 hover:bg-gray-700 p-2"
                            @if path == selected {
                                " bg-gray-800"
                            }
                        }
                        hx-get=(path)
                        hx-target="#page"
                        hx-swap="innerHTML"
                        hx-push-url="true"
                    >
                        <li>
                            (name)
                        </li>
                    </a>
                }
            </ul>
        </nav>
    }
}<|MERGE_RESOLUTION|>--- conflicted
+++ resolved
@@ -1,27 +1,9 @@
 use hypertext::prelude::*;
 
 #[component]
-<<<<<<< HEAD
-pub fn nav(selected: String, oob: bool) -> impl Renderable {
-    let routes = [("Home", "/"), ("About", "/about"), ("List", "/list")];
-
-    let unselected_class =
-        "flex items-center justify-center text-gray-100 w-16 hover:bg-gray-700 p-2";
-    let selected_class = format!("{unselected_class} bg-gray-800");
-
-    let class = move |path| {
-        if path == &selected {
-            selected_class.clone()
-        } else {
-            unselected_class.to_owned()
-        }
-    };
-
-=======
 pub fn nav<'a>(selected: &'a str, oob: bool) -> impl Renderable {
     let routes = [("Home", "/"), ("About", "/about"), ("List", "/list")];
 
->>>>>>> 74d1d1dc
     rsx! {
         <nav id="nav" class="text-gray-100 border-b border-b-gray-700" hx-swap-oob=(oob)>
             <ul class="flex flex-row items-center justify-center">
