use crate::views::nav::Nav;
use hypertext::prelude::*;

#[component]
<<<<<<< HEAD
pub fn home(nav_oob: bool) -> impl Renderable {
    rsx! {
        @if nav_oob {
            <Nav selected=(String::from("/")) oob=true />
        }
=======
pub fn home() -> impl Renderable {
    rsx! {
>>>>>>> 74d1d1dc
        <div class="flex flex-col items-center">
            <h1 class="text-4xl font-bold">"Welcome to HTMX-RSX"</h1>
            <p class="mt-4">"This is a simple example of using HTMX with RSX."</p>
            <p class="mt-2">"Click the links in the navigation bar to explore."</p>
        </div>
    }
}<|MERGE_RESOLUTION|>--- conflicted
+++ resolved
@@ -1,17 +1,10 @@
-use crate::views::nav::Nav;
 use hypertext::prelude::*;
 
+use crate::views::nav::Nav;
+
 #[component]
-<<<<<<< HEAD
-pub fn home(nav_oob: bool) -> impl Renderable {
-    rsx! {
-        @if nav_oob {
-            <Nav selected=(String::from("/")) oob=true />
-        }
-=======
 pub fn home() -> impl Renderable {
     rsx! {
->>>>>>> 74d1d1dc
         <div class="flex flex-col items-center">
             <h1 class="text-4xl font-bold">"Welcome to HTMX-RSX"</h1>
             <p class="mt-4">"This is a simple example of using HTMX with RSX."</p>
