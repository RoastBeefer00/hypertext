--- conflicted
+++ resolved
@@ -279,23 +279,18 @@
 
 impl Renderable for str {
     #[inline]
-<<<<<<< HEAD
-    fn render_to(&self, output: &mut String) {
-        html_escape::encode_single_quoted_attribute_to_string(self, output);
-=======
-    fn render_to(self, output: &mut String) {
+    fn render_to(&self, output: &mut String) {
         html_escape::encode_double_quoted_attribute_to_string(self, output);
->>>>>>> eae70b39
-    }
-
-    #[inline]
-    fn render(&self) -> Rendered<String> {
-        Rendered(html_escape::encode_single_quoted_attribute(self).into_owned())
-    }
-
-    #[inline]
-    fn memoize(&self) -> Raw<String> {
-        Raw(html_escape::encode_single_quoted_attribute(self).into_owned())
+    }
+
+    #[inline]
+    fn render(&self) -> Rendered<String> {
+        Rendered(html_escape::encode_double_quoted_attribute(self).into_owned())
+    }
+
+    #[inline]
+    fn memoize(&self) -> Raw<String> {
+        Raw(html_escape::encode_double_quoted_attribute(self).into_owned())
     }
 }
 
