--- conflicted
+++ resolved
@@ -1,14 +1,6 @@
 //! Tests for the `hypertext` crate.
 
-<<<<<<< HEAD
-use hypertext::{
-    frameworks::AlpineJsAttributes, frameworks::HtmxAttributes, html_elements, maud, maud_dyn,
-    maud_move, maud_static, rsx, rsx_dyn, rsx_move, rsx_static, GlobalAttributes, Raw, Renderable,
-    Rendered,
-};
-=======
 use hypertext::{Raw, Rendered, maud_borrow, maud_static, prelude::*, rsx_borrow, rsx_static};
->>>>>>> e1c5558a
 
 #[test]
 fn readme() {
